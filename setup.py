--- conflicted
+++ resolved
@@ -7,15 +7,9 @@
 
 setup(
     name='gptools',
-<<<<<<< HEAD
-    version='0.1.1',
-    packages=['gptools', 'gptools.kernel'],
-    requires=['scipy', 'numpy', 'matplotlib', 'mpmath', 'emcee', 'triangle_plot'],
-=======
     version='0.1.2',
     packages=['gptools', 'gptools.kernel'],
     install_requires=['scipy', 'numpy', 'matplotlib', 'mpmath', 'emcee', 'triangle_plot'],
->>>>>>> 467c5114
     author='Mark Chilenski',
     author_email='mark.chilenski@gmail.com',
     url='https://github.com/markchil/gptools',
